#!/usr/bin/env python

# This program is free software; you can redistribute it and/or modify
# it under the terms of the GNU General Public License as published by
# the Free Software Foundation; either version 2 of the License, or
# (at your option) any later version.
#
# This program is distributed in the hope that it will be useful,
# but WITHOUT ANY WARRANTY; without even the implied warranty of
# MERCHANTABILITY or FITNESS FOR A PARTICULAR PURPOSE.
#
# See LICENSE for more details.
#
# Copyright: 2016 IBM
# Author: Prudhvi Miryala<mprudhvi@linux.vnet.ibm.com>
#
# test multicasting
# to test we need to enable  multicast option on host
# then ping from peer to multicast group


import netifaces
from avocado import main
from avocado import Test
from avocado.utils.software_manager import SoftwareManager
from avocado.utils.ssh import Session
from avocado.utils import process
from avocado.utils import distro
from avocado.utils import configure_network


class ReceiveMulticastTest(Test):
    '''
    check multicast receive
    using ping tool
    '''

    def setUp(self):
        '''
        To check and install dependencies for the test
        '''
        self.peer = self.params.get("peer_ip", default="")
        self.user = self.params.get("user_name", default="root")
        self.peer_password = self.params.get("peer_password",
                                             '*', default="passw0rd")
<<<<<<< HEAD
        interfaces = netifaces.interfaces()
        self.iface = self.params.get("interface", default="")
        if self.iface not in interfaces:
            self.cancel("%s interface is not available" % self.iface)
        self.ipaddr = self.params.get("host_ip", default="")
        self.netmask = self.params.get("netmask", default="")
        configure_network.set_ip(self.ipaddr, self.netmask, self.iface)
        self.login(self.peer, self.user, self.peer_password)
=======
        self.session = Session(self.peer, user=self.user,
                               password=self.peer_password)
>>>>>>> 82153b04
        self.count = self.params.get("count", default="500000")
        smm = SoftwareManager()
        pkgs = ["net-tools"]
        detected_distro = distro.detect()
        if detected_distro.name == "Ubuntu":
            pkgs.extend(["openssh-client", "iputils-ping"])
        elif detected_distro.name == "SuSE":
            pkgs.extend(["openssh", "iputils"])
        else:
            pkgs.extend(["openssh-clients", "iputils"])
        for pkg in pkgs:
            if not smm.check_installed(pkg) and not smm.install(pkg):
                self.cancel("%s package is need to test" % pkg)
        if self.peer == "":
            self.cancel("peer ip should specify in input")
        cmd = "ip addr show  | grep %s" % self.peer
        output = self.session.cmd(cmd)
        result = ""
        result = result.join(output.stdout.decode("utf-8"))
        self.peerif = result.split()[-1]
        if self.peerif == "":
            self.cancel("unable to get peer interface")
        cmd = "ip -f inet -o addr show %s | awk '{print $4}' | cut -d / -f1"\
              % self.iface
        self.local_ip = process.system_output(cmd, shell=True).strip()
        if self.local_ip == "":
            self.cancel("unable to get local ip")

    def test_multicast(self):
        '''
        ping to peer machine
        '''
        cmd = "echo 0 > /proc/sys/net/ipv4/icmp_echo_ignore_broadcasts"
        if process.system(cmd, shell=True, verbose=True,
                          ignore_status=True) != 0:
            self.fail("unable to set value to icmp_echo_ignore_broadcasts")
        cmd = "ip link set %s allmulticast on" % self.iface
        if process.system(cmd, shell=True, verbose=True,
                          ignore_status=True) != 0:
            self.fail("unable to set all mulicast option to test interface")
        cmd = "ip route add 224.0.0.0/4 dev %s" % self.peerif
        output = self.session.cmd(cmd)
        if not output.exit_status == 0:
            self.fail("Unable to add route for Peer interafce")
        cmd = "timeout 600 ping -I %s 224.0.0.1 -c %s -f" % (self.peerif,
                                                             self.count)
        output = self.session.cmd(cmd)
        if not output.exit_status == 0:
            self.fail("multicast test failed")

    def tearDown(self):
        '''
        delete multicast route and turn off multicast option
        '''
        cmd = "ip route del 224.0.0.0/4"
        output = self.session.cmd(cmd)
        if not output.exit_status == 0:
            self.log.info("Unable to delete multicast route added for peer")
        cmd = "echo 1 > /proc/sys/net/ipv4/icmp_echo_ignore_broadcasts"
        if process.system(cmd, shell=True, verbose=True,
                          ignore_status=True) != 0:
            self.log.info("unable to unset all mulicast option")
        cmd = "ip link set %s allmulticast off" % self.iface
        if process.system(cmd, shell=True, verbose=True,
                          ignore_status=True) != 0:
            self.log.info("unable to unset all mulicast option")
        configure_network.unset_ip(self.iface)


if __name__ == "__main__":
    main()<|MERGE_RESOLUTION|>--- conflicted
+++ resolved
@@ -43,7 +43,6 @@
         self.user = self.params.get("user_name", default="root")
         self.peer_password = self.params.get("peer_password",
                                              '*', default="passw0rd")
-<<<<<<< HEAD
         interfaces = netifaces.interfaces()
         self.iface = self.params.get("interface", default="")
         if self.iface not in interfaces:
@@ -51,11 +50,8 @@
         self.ipaddr = self.params.get("host_ip", default="")
         self.netmask = self.params.get("netmask", default="")
         configure_network.set_ip(self.ipaddr, self.netmask, self.iface)
-        self.login(self.peer, self.user, self.peer_password)
-=======
         self.session = Session(self.peer, user=self.user,
                                password=self.peer_password)
->>>>>>> 82153b04
         self.count = self.params.get("count", default="500000")
         smm = SoftwareManager()
         pkgs = ["net-tools"]
