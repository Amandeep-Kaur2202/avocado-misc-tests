#!/usr/bin/env python

# This program is free software; you can redistribute it and/or modify
# it under the terms of the GNU General Public License as published by
# the Free Software Foundation; either version 2 of the License, or
# (at your option) any later version.
#
# This program is distributed in the hope that it will be useful,
# but WITHOUT ANY WARRANTY; without even the implied warranty of
# MERCHANTABILITY or FITNESS FOR A PARTICULAR PURPOSE.
#
# See LICENSE for more details.
#
# Copyright: 2016 IBM
# Author: Narasimhan V <sim@linux.vnet.ibm.com>
# Author: Manvanthara B Puttashankar <manvanth@linux.vnet.ibm.com>

"""
Ping6 - Send ICMP ECHO_REQUEST to network hosts.
"""

import time
import netifaces
from netifaces import AF_INET, AF_INET6
from avocado import Test
from avocado import main
from avocado.utils.software_manager import SoftwareManager
from avocado.utils import process, distro
<<<<<<< HEAD
from avocado.utils import configure_network
=======
from avocado.utils.ssh import Session
>>>>>>> 82153b04


class Ping6(Test):
    """
    ping6 Test.
    """

    def setUp(self):
        """
        Setup and install dependencies for the test.
        """
        self.test_name = "ping6"
        self.basic = self.params.get("basic_option", default="None")
        self.ext = self.params.get("ext_option", default="None")
        self.flag = self.params.get("ext_flag", default="0")
        if self.basic == "None" and self.ext == "None":
            self.cancel("No option given")
        if self.flag == "1" and self.ext != "None":
            self.option = self.ext
        else:
            self.option = self.basic
        if process.system("ibstat", shell=True, ignore_status=True) != 0:
            self.cancel("MOFED is not installed. Skipping")
        pkgs = []
        detected_distro = distro.detect()
        if detected_distro.name == "Ubuntu":
            pkgs.extend(["openssh-client", "iputils-ping"])
        elif detected_distro.name == "SuSE":
            pkgs.extend(["openssh", "iputils"])
        else:
            pkgs.extend(["openssh-clients", "iputils"])
        smm = SoftwareManager()
        for pkg in pkgs:
            if not smm.check_installed(pkg) and not smm.install(pkg):
                self.cancel("Not able to install %s" % pkg)
        interfaces = netifaces.interfaces()
        self.iface = self.params.get("interface", default="")
        self.peer_iface = self.params.get("peer_interface", default="")
        self.ipv6_peer = self.params.get("peer_ipv6", default="")
        self.peer_ip = self.params.get("peer_ip", default="")
        self.peer_user = self.params.get("peer_user_name", default="root")
        self.peer_password = self.params.get("peer_password", '*',
                                             default="passw0rd")
<<<<<<< HEAD
        self.ipaddr = self.params.get("host_ip", default="")
        self.netmask = self.params.get("netmask", default="")
        configure_network.set_ip(self.ipaddr, self.netmask, self.iface,
                                 interface_type='infiniband')
        self.peer_login(self.peer_ip, self.peer_user, self.peer_password)
=======
        self.session = Session(self.peer_ip, user=self.peer_user,
                               password=self.peer_password)
>>>>>>> 82153b04
        if self.iface not in interfaces:
            self.cancel("%s interface is not available" % self.iface)
        if self.peer_ip == "":
            self.cancel("%s peer machine is not available" % self.peer_ip)
        self.timeout = "2m"
        self.local_ip = netifaces.ifaddresses(self.iface)[AF_INET][0]['addr']
        if 10 in netifaces.ifaddresses(self.iface):
            self.l_v6 = netifaces.ifaddresses(self.iface)[AF_INET6][0]['addr']
        else:
            self.l_v6 = ""
        self.option = self.option.replace("peer_interface", self.peer_iface)
        self.option = self.option.replace("interface", self.iface)
        self.option = self.option.replace("local_ipv6", self.l_v6)
        self.option = self.option.replace("peer_ipv6", self.ipv6_peer)
        self.option = self.option.replace("local_ip", self.local_ip)
        self.option = self.option.replace("peer_ip", self.peer_ip)
        self.option_list = self.option.split(",")

        if detected_distro.name == "Ubuntu":
            cmd = "service ufw stop"
        # FIXME: "redhat" as the distro name for RHEL is deprecated
        # on Avocado versions >= 50.0.  This is a temporary compatibility
        # enabler for older runners, but should be removed soon
        elif detected_distro.name in ['rhel', 'fedora', 'redhat']:
            cmd = "systemctl stop firewalld"
        elif detected_distro.name == "SuSE":
            if detected_distro.version == 15:
                cmd = "systemctl stop firewalld"
            else:
                cmd = "rcSuSEfirewall2 stop"
        elif detected_distro.name == "centos":
            cmd = "service iptables stop"
        else:
            self.cancel("Distro not supported")
        if process.system(cmd, ignore_status=True, shell=True) != 0:
            self.cancel("Unable to disable firewall")
        output = self.session.cmd(cmd)
        if not output.exit_status == 0:
            self.cancel("Unable to disable firewall on peer")

    def test(self):
        """
        Test ping6
        """
        self.log.info(self.test_name)
        logs = "> /tmp/ib_log 2>&1 &"
        cmd = " timeout %s %s %s %s" % (self.timeout, self.test_name,
                                        self.option_list[0], logs)
        output = self.session.cmd(cmd)
        if not output.exit_status == 0:
            self.fail("SSH connection (or) Server command failed")
        time.sleep(5)
        self.log.info("Client data - %s(%s)" %
                      (self.test_name, self.option_list[0]))
        cmd = "timeout %s %s %s" \
            % (self.timeout, self.test_name, self.option_list[1])
        if process.system(cmd, shell=True, ignore_status=True) != 0:
            self.fail("Client command failed")
        time.sleep(5)
        self.log.info("Server data - %s(%s)" %
                      (self.test_name, self.option_list[1]))
        cmd = "timeout %s cat /tmp/ib_log && rm -rf /tmp/ib_log" \
            % (self.timeout)
        output = self.session.cmd(cmd)
        if not output.exit_status == 0:
            self.fail("Server output retrieval failed")

    def tearDown(self):
        """
        unset ip
        """
        configure_network.unset_ip(self.iface)


if __name__ == "__main__":
    main()<|MERGE_RESOLUTION|>--- conflicted
+++ resolved
@@ -26,11 +26,8 @@
 from avocado import main
 from avocado.utils.software_manager import SoftwareManager
 from avocado.utils import process, distro
-<<<<<<< HEAD
 from avocado.utils import configure_network
-=======
 from avocado.utils.ssh import Session
->>>>>>> 82153b04
 
 
 class Ping6(Test):
@@ -74,16 +71,12 @@
         self.peer_user = self.params.get("peer_user_name", default="root")
         self.peer_password = self.params.get("peer_password", '*',
                                              default="passw0rd")
-<<<<<<< HEAD
         self.ipaddr = self.params.get("host_ip", default="")
         self.netmask = self.params.get("netmask", default="")
         configure_network.set_ip(self.ipaddr, self.netmask, self.iface,
                                  interface_type='infiniband')
-        self.peer_login(self.peer_ip, self.peer_user, self.peer_password)
-=======
         self.session = Session(self.peer_ip, user=self.peer_user,
                                password=self.peer_password)
->>>>>>> 82153b04
         if self.iface not in interfaces:
             self.cancel("%s interface is not available" % self.iface)
         if self.peer_ip == "":
