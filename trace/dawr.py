#!/usr/bin/env python
# This program is free software; you can redistribute it and/or modify
# it under the terms of the GNU General Public License as published by
# the Free Software Foundation; either version 2 of the License, or
# (at your option) any later version.
#
# This program is distributed in the hope that it will be useful,
# but WITHOUT ANY WARRANTY; without even the implied warranty of
# MERCHANTABILITY or FITNESS FOR A PARTICULAR PURPOSE.
#
# See LICENSE for more details.
#
# Copyright: 2022 IBM
# Author: Akanksha J N <akanksha@linux.ibm.com>

import time
import sys
import os
import shutil
import pexpect
from avocado import Test
<<<<<<< HEAD
from avocado.utils import build, distro, cpu, process
=======
from avocado.utils import build, distro, genio
>>>>>>> 93d49ed6
from avocado.utils.software_manager.manager import SoftwareManager


class Dawr(Test):
    """
    Reading single Dawr register and multiple Dawr registers
    with gdb interface

    :avocado: tags=trace,ppc64le
    """

    def setUp(self):
        '''
        Install the basic packages to support gdb and perf
        '''
        val = genio.read_file("/proc/cpuinfo")
        power_ver = ['POWER10', 'Power11']
        if not any(x in val for x in power_ver):
            self.cancel("LPAR on Power10 and above is required for this test.")
        # Check for basic utilities
        smm = SoftwareManager()
        self.detected_distro = distro.detect()
        self.distro_name = self.detected_distro.name
        deps = ['gcc', 'make', 'gdb', 'perf']
        for package in deps:
            if not smm.check_installed(package) and not smm.install(package):
                self.cancel('%s is needed for the test to be run' % package)
        for value in range(1, 4):
            shutil.copyfile(self.get_data('dawr_v%d.c' % value),
                            os.path.join(self.teststmpdir,
                                         'dawr_v%d.c' % value))
        shutil.copyfile(self.get_data('Makefile'),
                        os.path.join(self.teststmpdir, 'Makefile'))
        build.make(self.teststmpdir)
        os.chdir(self.teststmpdir)
        self.output_file = "perf.data"

    def run_cmd(self, bin_var):
        child = pexpect.spawn('gdb ./%s' % bin_var, encoding='utf-8')
        time.sleep(0.3)
        child.logfile = sys.stdout
        child.expect('(gdb)')
        if self.distro_name in ['fedora', 'SuSE']:
            child.sendline('set debuginfod enabled on')
            child.expect_exact([pexpect.TIMEOUT, ''])
        return_value = []
        return child, return_value

    def run_test(self, cmd):
        return process.run(cmd, shell=True)

    def perf_cmd(self, perf_record):
        process.run(perf_record, shell=True, ignore_status=True,
                    verbose=True, ignore_bg_processes=True)
        report = "perf report --input=%s" % self.output_file
        self.run_test(report)
        if not os.stat(self.output_file).st_size:
            self.fail("%s sample not captured" % self.output_file)

    def address_v1(self):
        # Get memory address of single variable
        output = self.run_test('./dawr_v1')
        data = output.stdout.decode("utf-8")
        return data

    def address_v2(self):
        # Get memory address of two variables
        output = self.run_test('./dawr_v2')
        data = output.stdout.decode("utf-8").split(',')
        return data

    def test_read_dawr_v1_gdb(self):
        """
        Setting Read/Write watchpoint on single variable using awatch and
        executing the program
        """
        child, return_value = self.run_cmd('dawr_v1')
        i = 0
        child.sendline('awatch a')
        return_value.append(child.expect_exact(['watchpoint 1: a',
                                                pexpect.TIMEOUT]))
        child.sendline('r')
        return_value.append(child.expect_exact(
            ['Value = 10', pexpect.TIMEOUT]))
        child.sendline('c')
        return_value.append(child.expect_exact(
            ['New value = 20', pexpect.TIMEOUT]))
        for i in return_value:
            if i != 0:
                self.fail('Test case failed for 1 variable')

    def test_read_dawr_v2_gdb(self):
        """
        Setting Read/Write watchpoints on two variables using awatch and
        executing the program
        """
        child, return_value = self.run_cmd('dawr_v2')
        i = 0
        for value in ['a', 'b']:
            i = i+1
            child.sendline('awatch %s' % value)
            return_value.append(child.expect_exact([pexpect.TIMEOUT,
                                                    'watchpoint %s: %s'
                                                    % (i, value)]))
        child.sendline('r')
        values = [pexpect.TIMEOUT, 'Value = 10', 'New value = 20',
                  'Value = 10', 'New value = 20', 'Value = 20', 'Value = 20']
        for match in values:
            return_value.append(child.expect_exact([pexpect.TIMEOUT, match]))
            child.sendline('c')
        return_value.append(child.expect_exact(
            [pexpect.TIMEOUT, 'exited normally']))
        for i in return_value:
            if i == 0:
                self.fail('Test case failed for 2 variables')

    def test_read_dawr_v3_gdb(self):
        """
        Setting Read/Write watchpoints on three variables using awatch and
        executing the program
        """
        child, return_value = self.run_cmd('dawr_v3')
        i = 0
        for value in ['a', 'b', 'c']:
            i = i+1
            child.sendline('awatch %s' % value)
            return_value.append(child.expect_exact([pexpect.TIMEOUT,
                                                    'watchpoint %s: %s'
                                                    % (i, value)]))
        child.sendline('r')
        return_value.append(child.expect_exact([pexpect.TIMEOUT,
                                       'not enough available hardware']))
        for i in return_value:
            if i == 0:
                self.fail('Test case failed for 3 variables')

    def test_read_dawr_v1_perf(self):
        # Read single dawr register with perf interface
        data = self.address_v1()
        perf_record = 'perf record -o %s -e mem:%s ./dawr_v1' % (
            self.output_file, data)
        self.perf_cmd(perf_record)

    def test_read_dawr_v2_perf(self):
        # Read two dawr registers with perf interface
        data = self.address_v2()
        perf_record = 'perf record -o %s -e mem:%s -e mem:%s ./dawr_v2' % (
            self.output_file, data[0], data[1][1:11])
        self.perf_cmd(perf_record)

    def tearDown(self):
        # Delete the temporary file
        if os.path.isfile("perf.data"):
            process.run('rm -f perf.data')<|MERGE_RESOLUTION|>--- conflicted
+++ resolved
@@ -19,11 +19,8 @@
 import shutil
 import pexpect
 from avocado import Test
-<<<<<<< HEAD
 from avocado.utils import build, distro, cpu, process
-=======
-from avocado.utils import build, distro, genio
->>>>>>> 93d49ed6
+
 from avocado.utils.software_manager.manager import SoftwareManager
 
 
